--- conflicted
+++ resolved
@@ -1,22 +1,19 @@
-<<<<<<< HEAD
 export * from './ingress/index.js';
 export * from './egress/index.js';
 export * from './transform/index.js';
 export * from './duplex/index.js';
-=======
+
 // Ingress nodes
 export * from "./ingress/http";
 export { httpServer, type HttpServerConfig } from "./ingress/httpServer";
 export { sqliteIngress, sqliteSelect, type SqliteIngressConfig, type SqliteQueryResult } from "./ingress/sqlite";
->>>>>>> bda91cf6
 
 // PostgreSQL nodes
-export * from './postgres/index.js';
+export * from './postgres';
 
-<<<<<<< HEAD
 // Types
-export * from './types.js'; 
-=======
+export * from './types';
+
 // Zod Schema Validation Transform nodes
 export { 
   validateSchema, 
@@ -50,6 +47,7 @@
   type WebSocketMessage, 
   type WebSocketServerResponse 
 } from "./duplex/websocketServer";
+
 export { 
   websocketClient, 
   createWebSocketClient, 
@@ -58,5 +56,4 @@
   type WebSocketClientConfig, 
   type WebSocketClientMessage, 
   type WebSocketClientResponse 
-} from "./duplex/websocketClient"; 
->>>>>>> bda91cf6
+} from "./duplex/websocketClient"; 